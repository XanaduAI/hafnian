# Copyright 2019 Xanadu Quantum Technologies Inc.

# Licensed under the Apache License, Version 2.0 (the "License");
# you may not use this file except in compliance with the License.
# You may obtain a copy of the License at

#     http://www.apache.org/licenses/LICENSE-2.0

# Unless required by applicable law or agreed to in writing, software
# distributed under the License is distributed on an "AS IS" BASIS,
# WITHOUT WARRANTIES OR CONDITIONS OF ANY KIND, either express or implied.
# See the License for the specific language governing permissions and
# limitations under the License.
"""
Hermite Multidimensional Python interface
"""
from itertools import product
import numpy as np

from .lib.libhaf import hermite_multidimensional as hm
from ._hafnian import input_validation


def return_prod(C, index):
    r"""Given an array :math:`C_{i,j}` and an array or list of indices
    :math:`index = [i_1,i_2,i_3,\dots,i_n] `, returns :math:`prod_{k=1}^n C_{k,i_k}`.

    Args:
        C (array): An array
        index (array): A set of indices

    Returns:
        complex: the product of the array elements determined by index
    """
    return np.prod([C[mode, val] for mode, val in enumerate(index)])


def expansion_coeff(alpha, cutoff, renorm=True):
    r"""Returns the (quasi) geometric series as a vector with components
    :math:`\alpha^i/\sqrt{i!}` for :math:`0 \leq i < \texttt{cutoff}`.

    Args:
        alpha (complex): ratio of the geometric series
        cutoff (int): cutoff truncation of the geometric series
        renorm (bool): if ``False``, the components are not normalized
            by the square-root factorials

    Returns:
        array: the (quasi) geometric series
    """
    vals = np.empty([cutoff], dtype=type(alpha))
    vals[0] = 1.0
    if renorm:
        for i in range(1, cutoff):
            vals[i] = vals[i - 1] * alpha / np.sqrt(i)
    else:
        for i in range(1, cutoff):
            vals[i] = vals[i - 1] * alpha
    return vals


def hermite_multidimensional(R, cutoff, y=None, renorm=False, make_tensor=True):
    r"""Returns the multidimensional Hermite polynomials :math:`H_k^{(R)}(y)`.

    Here :math:`R` is an :math:`n \times n` square matrix, and
    :math:`y` is an :math:`n` dimensional vector. The polynomials are
    parametrized by the multi-index :math:`k=(k_0,k_1,\ldots,k_{n-1})`,
    and are calculated for all values :math:`0 \leq k_j < \text{cutoff}`,
    thus a tensor of dimensions :math:`\text{cutoff}^n` is returned.

    This tensor can either be flattened into a vector or returned as an actual
    tensor with :math:`n` indices.

    .. note::

        Note that if :math:`R = (1)` then :math:`H_k^{(R)}(y)`
        are precisely the well known **probabilists' Hermite polynomials** :math:`He_k(y)`,
        and if :math:`R = (2)` then :math:`H_k^{(R)}(y)` are precisely the well known
        **physicists' Hermite polynomials** :math:`H_k(y)`.

    Args:
        R (array): square matrix parametrizing the Hermite polynomial family
        cutoff (int): maximum size of the subindices in the Hermite polynomial
        y (array): vector argument of the Hermite polynomial
        renorm (bool): If ``True``, normalizes the returned multidimensional Hermite
            polynomials such that :math:`H_k^{(R)}(y)/\prod(\prod_i k_i!)`
        make_tensor: If ``False``, returns a flattened one dimensional array
            containing the values of the polynomial

    Returns:
        (array): the multidimensional Hermite polynomials
    """
    input_validation(R)
    n, _ = R.shape
    if y is None:
        y = np.zeros([n], dtype=complex)

    m = y.shape[0]
    if m != n:
        raise ValueError("The matrix R and vector y have incompatible dimensions")

    values = np.array(hm(R, y, cutoff, ren=renorm))

    if make_tensor:
        shape = cutoff * np.ones([n], dtype=int)
        values = np.reshape(values, shape)

    return values


def hafnian_batched(A, cutoff, mu=None, tol=1e-12, renorm=False, make_tensor=True):
    r"""Calculates the hafnian of :func:`reduction(A, k) <hafnian.reduction>`
    for all possible values of vector ``k`` below the specified cutoff.

    Here,

    * :math:`A` is am :math:`n\times n` square matrix
    * :math:`k` is a vector of (non-negative) integers with the same dimensions as :math:`A`,
      i.e., :math:`k = (k_0,k_1,\ldots,k_{n-1})`, and where :math:`0 \leq k_j < \texttt{cutoff}`.

<<<<<<< HEAD
    The function :func:`~.hafnian_repeated` can be used to calculate the reduced hafnian
    for a *specific* value of :math:`k`; see the documentation for more information.

    .. note::

        If ``mu`` is not ``None``, this function instead returns
        ``hafnian(np.fill_diagonal(reduction(A, k), reduction(mu, k)), loop=True)``.
        This calculation can only be performed if the matrix :math:`A` is invertible.

    Args:
        A (array): a square, symmetric :math:`N\times N` array.
        cutoff (int): maximum size of the subindices in the Hermite polynomial
        mu (array): a vector of length :math:`N` representing the vector of means/displacement
        renorm (bool): If ``True``, the returned hafnians are *normalized*, that is,
            :math:`haf(reduction(A, k))/\prod(\prod_i k_i!)`
            (or :math:`lhaf(fill\_diagonal(reduction(A, k),reduction(mu, k)))` if
            ``mu`` is not None)
        make_tensor: If ``False``, returns a flattened one dimensional array instead
            of a tensor with the values of the hafnians.
=======
    If mu is not None then it instead calculates lhaf(fill_diagonal(reduction(A, k),reduction(mu, k))),
    this calculation can only be performed if the matrix A has an inverse.

    Args:
        R (array): Square matrix parametrizing
        resolution (int): Maximum size of the subindices in the Hermite polynomial
        y (array): Vector for the argument of the Hermite polynomial
        renorm (bool): If True returns :math:`haf(reduction(A, k))/\prod(\prod_i k_i!)` or lhaf(fill_diagonal(reduction(A, k),reduction(mu, k))) is mu is not None
        make_tensor: If False returns a flattened one dimensional array instead of a tensor with the values of the polynomial
>>>>>>> ea7c2f33

    Returns:
        (array): the values of the hafnians for each value of :math:`k` up to the cutoff
    """
    # pylint: disable=too-many-return-statements,too-many-branches,too-many-arguments
    input_validation(A, tol=tol)
    n, _ = A.shape

    if not np.allclose(A, np.zeros([n, n])):
        if mu is not None:
            try:
                yi = np.linalg.solve(A, mu)
            except np.linalg.LinAlgError:
                raise ValueError("The matrix does not have an inverse")
            return hermite_multidimensional(
                -A, cutoff, y=-yi, renorm=renorm, make_tensor=make_tensor
            )
        yi = np.zeros([n], dtype=complex)
        return hermite_multidimensional(
            -A, cutoff, y=-yi, renorm=renorm, make_tensor=make_tensor
        )
    # Note the minus signs in the arguments. Those are intentional and are due to the fact that Dodonov et al. in PRA 50, 813 (1994) use (p,q) ordering instead of (q,p) ordering

    if mu is None:
        tensor = np.zeros([cutoff ** n], dtype=complex)
        tensor[0] = 1.0
    else:
        index = cutoff * np.ones([n], dtype=int)
        tensor = np.empty(index, dtype=complex)
        prim = np.array([expansion_coeff(alpha, cutoff, renorm=renorm) for alpha in mu])
        for i in product(range(cutoff), repeat=n):
            tensor[i] = return_prod(prim, i)

    if make_tensor:
        return tensor

    return tensor.flatten()<|MERGE_RESOLUTION|>--- conflicted
+++ resolved
@@ -118,7 +118,6 @@
     * :math:`k` is a vector of (non-negative) integers with the same dimensions as :math:`A`,
       i.e., :math:`k = (k_0,k_1,\ldots,k_{n-1})`, and where :math:`0 \leq k_j < \texttt{cutoff}`.
 
-<<<<<<< HEAD
     The function :func:`~.hafnian_repeated` can be used to calculate the reduced hafnian
     for a *specific* value of :math:`k`; see the documentation for more information.
 
@@ -138,17 +137,6 @@
             ``mu`` is not None)
         make_tensor: If ``False``, returns a flattened one dimensional array instead
             of a tensor with the values of the hafnians.
-=======
-    If mu is not None then it instead calculates lhaf(fill_diagonal(reduction(A, k),reduction(mu, k))),
-    this calculation can only be performed if the matrix A has an inverse.
-
-    Args:
-        R (array): Square matrix parametrizing
-        resolution (int): Maximum size of the subindices in the Hermite polynomial
-        y (array): Vector for the argument of the Hermite polynomial
-        renorm (bool): If True returns :math:`haf(reduction(A, k))/\prod(\prod_i k_i!)` or lhaf(fill_diagonal(reduction(A, k),reduction(mu, k))) is mu is not None
-        make_tensor: If False returns a flattened one dimensional array instead of a tensor with the values of the polynomial
->>>>>>> ea7c2f33
 
     Returns:
         (array): the values of the hafnians for each value of :math:`k` up to the cutoff
