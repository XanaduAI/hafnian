# Copyright 2019 Xanadu Quantum Technologies Inc.

# Licensed under the Apache License, Version 2.0 (the "License");
# you may not use this file except in compliance with the License.
# You may obtain a copy of the License at

#     http://www.apache.org/licenses/LICENSE-2.0

# Unless required by applicable law or agreed to in writing, software
# distributed under the License is distributed on an "AS IS" BASIS,
# WITHOUT WARRANTIES OR CONDITIONS OF ANY KIND, either express or implied.
# See the License for the specific language governing permissions and
# limitations under the License.
"""
Permanent Python interface
"""
import numpy as np

<<<<<<< HEAD
from .lib.libhaf import perm_complex, perm_real

from ._hafnian import hafnian_repeated


=======
from ._hafnian import hafnian_repeated
from .lib.libhaf import perm_complex, perm_real


>>>>>>> e7798efd
def perm(A, quad=True, fsum=False):
    """Returns the permanent of a matrix via the
    `Ryser formula <https://en.wikipedia.org/wiki/Computing_the_permanent#Ryser_formula>`_.

    For more direct control, you may wish to call :func:`perm_real`
    or :func:`perm_complex` directly.

    Args:
        A (array): a square array.
<<<<<<< HEAD
        quad (bool): quad (bool): If ``True``, the input matrix is cast to a ``long double``
            matrix internally for a quadruple precision hafnian computation.
        fsum (bool): If ``True``, ``fsum`` method is used for summation.
=======
        quad (bool): If ``True``, the input matrix is cast to a ``long double``
            matrix internally for a quadruple precision hafnian computation.
        fsum (bool): Whether to use the ``fsum`` method for higher accuracy summation.
            Note that if ``fsum`` is true, double precision will be used, and the
            ``quad`` keyword argument will be ignored.
>>>>>>> e7798efd

    Returns:
        np.float64 or np.complex128: the permanent of matrix A.
    """

    if not isinstance(A, np.ndarray):
        raise TypeError("Input matrix must be a NumPy array.")

    matshape = A.shape

    if matshape[0] != matshape[1]:
        raise ValueError("Input matrix must be square.")

    if np.isnan(A).any():
        raise ValueError("Input matrix must not contain NaNs.")

    if matshape[0] == 2:
        return A[0, 0] * A[1, 1] + A[0, 1] * A[1, 0]

    if matshape[0] == 3:
        return (
            A[0, 2] * A[1, 1] * A[2, 0]
            + A[0, 1] * A[1, 2] * A[2, 0]
            + A[0, 2] * A[1, 0] * A[2, 1]
            + A[0, 0] * A[1, 2] * A[2, 1]
            + A[0, 1] * A[1, 0] * A[2, 2]
            + A[0, 0] * A[1, 1] * A[2, 2]
        )

    if A.dtype == np.complex:
        if np.any(np.iscomplex(A)):
            return perm_complex(A, quad=quad)
        return perm_real(np.float64(A.real), quad=quad, fsum=fsum)

    return perm_real(A, quad=quad, fsum=fsum)


def permanent_repeated(A, rpt):
    r"""Calculates the permanent of matrix :math:`A`, where the ith row/column
    of :math:`A` is repeated :math:`rpt_i` times.

    This function constructs the matrix

    .. math:: B = \begin{bmatrix} 0 & A\\ A^T & 0 \end{bmatrix},

    and then calculates :math:`perm(A)=haf(B)`, by calling

    >>> hafnian_repeated(B, rpt*2, loop=False)

    Args:
        A (array): matrix of size [N, N]
        rpt (Sequence): sequence of N positive integers indicating the corresponding rows/columns
            of A to be repeated.

    Returns:
        np.int64 or np.float64 or np.complex128: the permanent of matrix A.
    """
    n = A.shape[0]
    O = np.zeros([n, n])
    B = np.vstack([np.hstack([O, A]), np.hstack([A.T, O])])

    return hafnian_repeated(B, rpt * 2, loop=False)<|MERGE_RESOLUTION|>--- conflicted
+++ resolved
@@ -16,18 +16,10 @@
 """
 import numpy as np
 
-<<<<<<< HEAD
-from .lib.libhaf import perm_complex, perm_real
-
-from ._hafnian import hafnian_repeated
-
-
-=======
 from ._hafnian import hafnian_repeated
 from .lib.libhaf import perm_complex, perm_real
 
 
->>>>>>> e7798efd
 def perm(A, quad=True, fsum=False):
     """Returns the permanent of a matrix via the
     `Ryser formula <https://en.wikipedia.org/wiki/Computing_the_permanent#Ryser_formula>`_.
@@ -37,17 +29,11 @@
 
     Args:
         A (array): a square array.
-<<<<<<< HEAD
-        quad (bool): quad (bool): If ``True``, the input matrix is cast to a ``long double``
-            matrix internally for a quadruple precision hafnian computation.
-        fsum (bool): If ``True``, ``fsum`` method is used for summation.
-=======
         quad (bool): If ``True``, the input matrix is cast to a ``long double``
             matrix internally for a quadruple precision hafnian computation.
         fsum (bool): Whether to use the ``fsum`` method for higher accuracy summation.
             Note that if ``fsum`` is true, double precision will be used, and the
             ``quad`` keyword argument will be ignored.
->>>>>>> e7798efd
 
     Returns:
         np.float64 or np.complex128: the permanent of matrix A.
