--- conflicted
+++ resolved
@@ -6,12 +6,11 @@
 
 * Adds the function `tvd_cutoff_bounds` to calculate bounds in the total variation distance between a Fock-truncated and an ideal GBS distribution. [#210](https://github.com/XanaduAI/thewalrus/pull/210)
 
-<<<<<<< HEAD
 * Adds function for calculating threshold detection probabilities for Gaussian states with displacement
   [#220](https://github.com/XanaduAI/thewalrus/pull/220)
-=======
+
 * Adds new functions `total_photon_number_distribution` and `characteristic_function` to study properties of the total photon number distribution of a `k` identical lossy squeezers. [#230](https://github.com/XanaduAI/thewalrus/pull/230/)
->>>>>>> 919d6a97
+
 
 ### Improvements
 
