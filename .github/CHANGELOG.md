# Version 0.8.0

### New features

* Adds classical sampling of permanents of positive definite matrices in `csamples`. [#61](https://github.com/XanaduAI/thewalrus/pull/61)

<<<<<<< HEAD
* The Walrus gallery with examples of nongaussian state preparations that can be studied using the functions from the `quantum` module. [#55](https://github.com/XanaduAI/thewalrus/pull/55)
=======
### Improvements

* The Walrus gallery with examples of non-Gaussian state preparations that can be studied using the functions from the `quantum` module. [#55](https://github.com/XanaduAI/thewalrus/pull/55)
>>>>>>> 4191ca36

### Improvements

* Updates the bibliography of the documentation with recently published articles. [#51](https://github.com/XanaduAI/thewalrus/pull/51)

### Bug fixes

* Important bugfix in `quantum`. This bug was detected by running the tests in `test_integration`. [#48](https://github.com/XanaduAI/thewalrus/pull/48)

* Corrects the Makefile so that it uses the environment variable pointing to Eigen (if available). [#58](https://github.com/XanaduAI/thewalrus/pull/58)

* Removes any reference to Fortran in the Makefile. [#58](https://github.com/XanaduAI/thewalrus/pull/58)

### Contributors
This release contains contributions from (in alphabetical order):

Luke Helt, Josh Izaac, Soran Jahangiri, Nicolas Quesada, Guillaume Thekkadath


---

# Version 0.7.0

### New features

* Hafnian library has been renamed to The Walrus, and the low-level libhafnian C++ library renamed to `libwalrus`. [#34](https://github.com/XanaduAI/thewalrus/pull/34)

* Added a seed function `thewalrus.samples.seed`, in order to make the sampling algorithms deterministic for testing purposes. [#29](https://github.com/XanaduAI/thewalrus/pull/29)

* Added support for the batched hafnian; `hafnian_batched` (in Python) and `libwalrus::hermite_multidimensional_cpp` (in C++). This is a newly added algorithm that allows a batch of photon number statistics to be computed for a given quantum Gaussian state. [#21](https://github.com/XanaduAI/thewalrus/pull/21)

* Adds the ability to sample from Gaussian states with finite means. [#25](https://github.com/XanaduAI/thewalrus/pull/25)

### Improvements

* Permanent Fortran code was ported to C++, with improvements including support for quadruple precision and summation using the `fsum` algorithm. [#20](https://github.com/XanaduAI/thewalrus/pull/20)

* Reorganization of the repository structure; C++ source code folder has been renamed from `src` to `include`, C++ tests have been moved into their own top-level directory `tests`, and the `hafnian/lib` subpackage has been removed in favour of a top-level `thewalrus/libwalrus.so` module. [#34](https://github.com/XanaduAI/thewalrus/pull/34)

* Added additional references to the bibliography [#30](https://github.com/XanaduAI/thewalrus/pull/30)

* Adds documentation related to permanents, sampling states with nonzero displacement, sampling of classical states, and multidimensional Hermite polynomials and batched hafnians. [#27](https://github.com/XanaduAI/thewalrus/pull/27)

* Simplifies the hafnian sampling functions [#25](https://github.com/XanaduAI/thewalrus/pull/25)

* Test improvements, including replacing custom tolerance checks with `np.allclose()`. [#23](https://github.com/XanaduAI/thewalrus/pull/23)

### Bug fixes

* Minor typos corrected in the documentation. [#33](https://github.com/XanaduAI/thewalrus/pull/33) [#28](https://github.com/XanaduAI/thewalrus/pull/28) [#34](https://github.com/XanaduAI/thewalrus/pull/31)

### Contributors

This release contains contributions from (in alphabetical order):

Brajesh Gupt, Josh Izaac, Nicolas Quesada

---

# Version 0.6.1

### New features

- Added two new sampling functions in `hafnian.sample`, allowing efficient sampling from classical Gaussian states:

  * `hafnian_sample_classical_state`
  * `torontonian_sample_classical_state`

- Added functions to calculate the probability amplitudes directly for pure states:

  * `pure_state_amplitude`
  * `state_vector`

- Added utility functions to check the validity of covariance matrices:

  * `is_valid_cov`
  * `is_pure_cov`
  * `is_classical_cov`

### Improvements

* All functions in the `quantum` package now take as arguments xp-covariance matrices and vectors of means for consistency.

### Contributors

This release contains contributions from (in alphabetical order):

Nicolas Quesada

---

# Version 0.6.0

### New features

- Added a new sampling submodule `hafnian.sample`, allowing sampling from the underlying hafnian/Torontonian distribution of graphs/Gaussian states

- Documentation overhaul: now contains some of the best and most up-to-date information about hafnians, loop hafnians, and Torontonians

- C++ library has been significantly improved, tested, and refactored

### Improvements

- Ported the `hafnian_approx.F90` Fortran file to C++

- The Torontonian function is now parallelized via OpenMP

- Tests and the C++ header library have been refactored

- Addition of new C++ tests using Googletest

- C++ library is now documented via Doxygen; this is integrated directly into Sphinx

### Contributors

This release contains contributions from (in alphabetical order):

Brajesh Gupt, Josh Izaac, Nicolas Quesada<|MERGE_RESOLUTION|>--- conflicted
+++ resolved
@@ -4,13 +4,7 @@
 
 * Adds classical sampling of permanents of positive definite matrices in `csamples`. [#61](https://github.com/XanaduAI/thewalrus/pull/61)
 
-<<<<<<< HEAD
 * The Walrus gallery with examples of nongaussian state preparations that can be studied using the functions from the `quantum` module. [#55](https://github.com/XanaduAI/thewalrus/pull/55)
-=======
-### Improvements
-
-* The Walrus gallery with examples of non-Gaussian state preparations that can be studied using the functions from the `quantum` module. [#55](https://github.com/XanaduAI/thewalrus/pull/55)
->>>>>>> 4191ca36
 
 ### Improvements
 
